--- conflicted
+++ resolved
@@ -1,145 +1,129 @@
-# Copyright (C) 2023 Intel Corporation
-# SPDX-License-Identifier: Apache-2.0
-#
-
-import os
-
-import numpy as np
-import pytest
-import torch
-from mmdet.models import build_detector
-
-from otx.algorithms.common.adapters.mmcv.utils.config_utils import OTXConfig
-from otx.algorithms.detection.adapters.mmdet.hooks import DetClassProbabilityMapHook
-from otx.algorithms.detection.adapters.mmdet.hooks.det_class_probability_map_hook import MaskRCNNRecordingForwardHook
-from otx.cli.registry import Registry
-from tests.test_suite.e2e_test_system import e2e_pytest_unit
-
-templates_det = Registry("src/otx/algorithms").filter(task_type="DETECTION").templates
-templates_det_ids = [template.model_template_id for template in templates_det]
-
-templates_two_stage_det = Registry("src/otx/algorithms/detection").filter(task_type="INSTANCE_SEGMENTATION").templates
-templates_two_stage_det_ids = [template.model_template_id for template in templates_two_stage_det]
-
-
-class TestExplainMethods:
-    ref_saliency_shapes = {
-        "MobileNetV2-ATSS": (2, 13, 13),
-<<<<<<< HEAD
-        "SSD": (81, 13, 13),
-        "YOLOX": (80, 26, 26),
-=======
-        "ResNeXt101-ATSS": (2, 13, 13),
-        "SSD": (81, 13, 13),
-        "YOLOX-TINY": (80, 26, 26),
-        "YOLOX-S": (80, 26, 26),
-        "YOLOX-L": (80, 26, 26),
-        "YOLOX-X": (80, 26, 26),
->>>>>>> 6d3dd348
-    }
-
-    ref_saliency_vals_det = {
-        "MobileNetV2-ATSS": np.array([34, 67, 148, 132, 172, 147, 146, 155, 167, 159], dtype=np.uint8),
-<<<<<<< HEAD
-        "YOLOX": np.array([177, 94, 147, 147, 161, 162, 164, 164, 163, 166], dtype=np.uint8),
-=======
-        "ResNeXt101-ATSS": np.array([52, 75, 68, 76, 89, 94, 101, 111, 125, 123], dtype=np.uint8),
-        "YOLOX-TINY": np.array([177, 94, 147, 147, 161, 162, 164, 164, 163, 166], dtype=np.uint8),
-        "YOLOX-S": np.array([158, 170, 180, 158, 152, 148, 153, 153, 148, 145], dtype=np.uint8),
-        "YOLOX-L": np.array([255, 80, 97, 88, 73, 71, 72, 76, 75, 76], dtype=np.uint8),
-        "YOLOX-X": np.array([185, 218, 189, 103, 83, 70, 62, 66, 66, 67], dtype=np.uint8),
->>>>>>> 6d3dd348
-        "SSD": np.array([255, 178, 212, 90, 93, 79, 79, 80, 87, 83], dtype=np.uint8),
-    }
-
-    ref_saliency_vals_det_wo_postprocess = {
-        "MobileNetV2-ATSS": -0.014513552,
-<<<<<<< HEAD
-        "YOLOX": 0.04948914,
-=======
-        "ResNeXt101-ATSS": -0.055565584,
-        "YOLOX-TINY": 0.04948914,
-        "YOLOX-S": 0.011557617,
-        "YOLOX-L": 0.020231,
-        "YOLOX-X": 0.0043506604,
->>>>>>> 6d3dd348
-        "SSD": 0.6629989,
-    }
-
-    @staticmethod
-    def _get_model(template):
-        torch.manual_seed(0)
-
-        base_dir = os.path.abspath(os.path.dirname(template.model_template_path))
-        cfg_path = os.path.join(base_dir, "model.py")
-        cfg = OTXConfig.fromfile(cfg_path)
-
-        model = build_detector(cfg.model)
-        model = model.eval()
-        return model
-
-    @staticmethod
-    def _get_data():
-        img = torch.ones(2, 3, 416, 416) - 0.5
-        img_metas = [
-            {
-                "img_shape": (416, 416, 3),
-                "ori_shape": (416, 416, 3),
-                "scale_factor": np.array([1.1784703, 0.832, 1.1784703, 0.832], dtype=np.float32),
-            },
-        ] * 2
-        data = {"img_metas": [img_metas], "img": [img]}
-        return data
-
-    @e2e_pytest_unit
-    @pytest.mark.parametrize("template", templates_det, ids=templates_det_ids)
-    def test_saliency_map_det(self, template):
-        model = self._get_model(template)
-        data = self._get_data()
-
-        with DetClassProbabilityMapHook(model) as det_hook:
-            with torch.no_grad():
-                _ = model(return_loss=False, rescale=True, **data)
-        saliency_maps = det_hook.records
-
-        assert len(saliency_maps) == 2
-        assert saliency_maps[0].ndim == 3
-        assert saliency_maps[0].shape == self.ref_saliency_shapes[template.name]
-<<<<<<< HEAD
-=======
-        # convert to int16 in case of negative value difference
->>>>>>> 6d3dd348
-        actual_sal_vals = saliency_maps[0][0][0][:10].astype(np.int16)
-        ref_sal_vals = self.ref_saliency_vals_det[template.name].astype(np.uint8)
-        assert np.all(np.abs(actual_sal_vals - ref_sal_vals) <= 1)
-
-    @e2e_pytest_unit
-    @pytest.mark.parametrize("template", templates_det, ids=templates_det_ids)
-    def test_saliency_map_det_wo_postprocessing(self, template):
-        model = self._get_model(template)
-        data = self._get_data()
-
-        with DetClassProbabilityMapHook(model, normalize=False, use_cls_softmax=False) as det_hook:
-            with torch.no_grad():
-                _ = model(return_loss=False, rescale=True, **data)
-        saliency_maps = det_hook.records
-
-        assert len(saliency_maps) == 2
-        assert saliency_maps[0].ndim == 3
-        assert saliency_maps[0].shape == self.ref_saliency_shapes[template.name]
-        assert np.abs(saliency_maps[0][0][0][0] - self.ref_saliency_vals_det_wo_postprocess[template.name]) < 1e-4
-
-    @e2e_pytest_unit
-    @pytest.mark.parametrize("template", templates_two_stage_det, ids=templates_two_stage_det_ids)
-    def test_saliency_map_two_stage_det(self, template):
-        model = self._get_model(template)
-        data = self._get_data()
-
-        with MaskRCNNRecordingForwardHook(model, input_img_shape=(800, 1344)) as det_hook:
-            with torch.no_grad():
-                _ = model(return_loss=False, rescale=True, **data)
-        saliency_maps = det_hook.records
-
-        # MaskRCNNRecordingForwardHook generates saliency maps based on predictions.
-        # Current test does not intend to test a trained model - so no prediction and no saliency maps are available.
-        assert saliency_maps == [[None] * model.roi_head.mask_head.num_classes] * 2
+# Copyright (C) 2023 Intel Corporation
+# SPDX-License-Identifier: Apache-2.0
+#
+
+import os
+
+import numpy as np
+import pytest
+import torch
+from mmdet.models import build_detector
+
+from otx.algorithms.common.adapters.mmcv.utils.config_utils import OTXConfig
+from otx.algorithms.detection.adapters.mmdet.hooks import DetClassProbabilityMapHook
+from otx.algorithms.detection.adapters.mmdet.hooks.det_class_probability_map_hook import MaskRCNNRecordingForwardHook
+from otx.cli.registry import Registry
+from tests.test_suite.e2e_test_system import e2e_pytest_unit
+
+templates_det = Registry("src/otx/algorithms").filter(task_type="DETECTION").templates
+templates_det_ids = [template.model_template_id for template in templates_det]
+
+templates_two_stage_det = Registry("src/otx/algorithms/detection").filter(task_type="INSTANCE_SEGMENTATION").templates
+templates_two_stage_det_ids = [template.model_template_id for template in templates_two_stage_det]
+
+
+class TestExplainMethods:
+    ref_saliency_shapes = {
+        "MobileNetV2-ATSS": (2, 13, 13),
+        "ResNeXt101-ATSS": (2, 13, 13),
+        "SSD": (81, 13, 13),
+        "YOLOX-TINY": (80, 26, 26),
+        "YOLOX-S": (80, 26, 26),
+        "YOLOX-L": (80, 26, 26),
+        "YOLOX-X": (80, 26, 26),
+    }
+
+    ref_saliency_vals_det = {
+        "MobileNetV2-ATSS": np.array([34, 67, 148, 132, 172, 147, 146, 155, 167, 159], dtype=np.uint8),
+        "ResNeXt101-ATSS": np.array([52, 75, 68, 76, 89, 94, 101, 111, 125, 123], dtype=np.uint8),
+        "YOLOX-TINY": np.array([177, 94, 147, 147, 161, 162, 164, 164, 163, 166], dtype=np.uint8),
+        "YOLOX-S": np.array([158, 170, 180, 158, 152, 148, 153, 153, 148, 145], dtype=np.uint8),
+        "YOLOX-L": np.array([255, 80, 97, 88, 73, 71, 72, 76, 75, 76], dtype=np.uint8),
+        "YOLOX-X": np.array([185, 218, 189, 103, 83, 70, 62, 66, 66, 67], dtype=np.uint8),
+        "SSD": np.array([255, 178, 212, 90, 93, 79, 79, 80, 87, 83], dtype=np.uint8),
+    }
+
+    ref_saliency_vals_det_wo_postprocess = {
+        "MobileNetV2-ATSS": -0.014513552,
+        "ResNeXt101-ATSS": -0.055565584,
+        "YOLOX-TINY": 0.04948914,
+        "YOLOX-S": 0.011557617,
+        "YOLOX-L": 0.020231,
+        "YOLOX-X": 0.0043506604,
+        "SSD": 0.6629989,
+    }
+
+    @staticmethod
+    def _get_model(template):
+        torch.manual_seed(0)
+
+        base_dir = os.path.abspath(os.path.dirname(template.model_template_path))
+        cfg_path = os.path.join(base_dir, "model.py")
+        cfg = OTXConfig.fromfile(cfg_path)
+
+        model = build_detector(cfg.model)
+        model = model.eval()
+        return model
+
+    @staticmethod
+    def _get_data():
+        img = torch.ones(2, 3, 416, 416) - 0.5
+        img_metas = [
+            {
+                "img_shape": (416, 416, 3),
+                "ori_shape": (416, 416, 3),
+                "scale_factor": np.array([1.1784703, 0.832, 1.1784703, 0.832], dtype=np.float32),
+            },
+        ] * 2
+        data = {"img_metas": [img_metas], "img": [img]}
+        return data
+
+    @e2e_pytest_unit
+    @pytest.mark.parametrize("template", templates_det, ids=templates_det_ids)
+    def test_saliency_map_det(self, template):
+        model = self._get_model(template)
+        data = self._get_data()
+
+        with DetClassProbabilityMapHook(model) as det_hook:
+            with torch.no_grad():
+                _ = model(return_loss=False, rescale=True, **data)
+        saliency_maps = det_hook.records
+
+        assert len(saliency_maps) == 2
+        assert saliency_maps[0].ndim == 3
+        assert saliency_maps[0].shape == self.ref_saliency_shapes[template.name]
+        # convert to int16 in case of negative value difference
+        actual_sal_vals = saliency_maps[0][0][0][:10].astype(np.int16)
+        ref_sal_vals = self.ref_saliency_vals_det[template.name].astype(np.uint8)
+        assert np.all(np.abs(actual_sal_vals - ref_sal_vals) <= 1)
+
+    @e2e_pytest_unit
+    @pytest.mark.parametrize("template", templates_det, ids=templates_det_ids)
+    def test_saliency_map_det_wo_postprocessing(self, template):
+        model = self._get_model(template)
+        data = self._get_data()
+
+        with DetClassProbabilityMapHook(model, normalize=False, use_cls_softmax=False) as det_hook:
+            with torch.no_grad():
+                _ = model(return_loss=False, rescale=True, **data)
+        saliency_maps = det_hook.records
+
+        assert len(saliency_maps) == 2
+        assert saliency_maps[0].ndim == 3
+        assert saliency_maps[0].shape == self.ref_saliency_shapes[template.name]
+        assert np.abs(saliency_maps[0][0][0][0] - self.ref_saliency_vals_det_wo_postprocess[template.name]) < 1e-4
+
+    @e2e_pytest_unit
+    @pytest.mark.parametrize("template", templates_two_stage_det, ids=templates_two_stage_det_ids)
+    def test_saliency_map_two_stage_det(self, template):
+        model = self._get_model(template)
+        data = self._get_data()
+
+        with MaskRCNNRecordingForwardHook(model, input_img_shape=(800, 1344)) as det_hook:
+            with torch.no_grad():
+                _ = model(return_loss=False, rescale=True, **data)
+        saliency_maps = det_hook.records
+
+        # MaskRCNNRecordingForwardHook generates saliency maps based on predictions.
+        # Current test does not intend to test a trained model - so no prediction and no saliency maps are available.
+        assert saliency_maps == [[None] * model.roi_head.mask_head.num_classes] * 2