--- conflicted
+++ resolved
@@ -572,10 +572,7 @@
                     bbox,
                     format="XYXY",
                     canvas_size=inputs.imgs_info[i].img_shape,
-<<<<<<< HEAD
-=======
                     device=self.device,
->>>>>>> 99ce015b
                 ),
             )
             scores.append(torch.tensor([output.score for output in output_objects], device=self.device))
