--- conflicted
+++ resolved
@@ -85,154 +85,6 @@
         return MulticlassClsBatchDataEntity(batch_size, images, [], labels=labels)
 
 
-<<<<<<< HEAD
-=======
-class MMPretrainMulticlassClsModel(OTXMulticlassClsModel):
-    """Multi-class Classification model compatible for MMPretrain.
-
-    It can consume MMPretrain model configuration translated into OTX configuration
-    (please see otx.tools.translate_mmrecipe) and create the OTX classification model
-    compatible for OTX pipelines.
-    """
-
-    def __init__(
-        self,
-        label_info: LabelInfoTypes,
-        config: DictConfig,
-        optimizer: OptimizerCallable = DefaultOptimizerCallable,
-        scheduler: LRSchedulerCallable | LRSchedulerListCallable = DefaultSchedulerCallable,
-        metric: MetricCallable = MultiClassClsMetricCallable,
-        torch_compile: bool = False,
-    ) -> None:
-        config = inplace_num_classes(cfg=config, num_classes=self._dispatch_label_info(label_info).num_classes)
-        self.config = config
-        self.load_from = config.pop("load_from", None)
-        super().__init__(
-            label_info=label_info,
-            optimizer=optimizer,
-            scheduler=scheduler,
-            metric=metric,
-            torch_compile=torch_compile,
-        )
-
-    def _create_model(self) -> nn.Module:
-        from .utils.mmpretrain import create_model
-
-        model, self.classification_layers = create_model(self.config, self.load_from)
-        return model
-
-    def _customize_inputs(self, entity: MulticlassClsBatchDataEntity) -> dict[str, Any]:
-        from mmpretrain.structures import DataSample
-
-        mmpretrain_inputs: dict[str, Any] = {}
-
-        mmpretrain_inputs["inputs"] = entity.images  # B x C x H x W PyTorch tensor
-        mmpretrain_inputs["data_samples"] = [
-            DataSample(
-                metainfo={
-                    "img_id": img_info.img_idx,
-                    "img_shape": img_info.img_shape,
-                    "ori_shape": img_info.ori_shape,
-                    "scale_factor": img_info.scale_factor,
-                },
-                gt_label=labels,
-            )
-            for img_info, labels in zip(
-                entity.imgs_info,
-                entity.labels,
-            )
-        ]
-        preprocessor: ClsDataPreprocessor = self.model.data_preprocessor
-
-        mmpretrain_inputs = preprocessor(data=mmpretrain_inputs, training=self.training)
-
-        mmpretrain_inputs["mode"] = "loss" if self.training else "predict"
-        return mmpretrain_inputs
-
-    def _customize_outputs(
-        self,
-        outputs: dict[str, Any],
-        inputs: MulticlassClsBatchDataEntity,
-    ) -> MulticlassClsBatchPredEntity | OTXBatchLossEntity:
-        from mmpretrain.structures import DataSample
-
-        if self.training:
-            if not isinstance(outputs, dict):
-                raise TypeError(outputs)
-
-            losses = OTXBatchLossEntity()
-            for k, v in outputs.items():
-                losses[k] = v
-            return losses
-
-        predictions = outputs["logits"] if isinstance(outputs, dict) else outputs
-        scores = []
-        labels = []
-
-        for output in predictions:
-            if not isinstance(output, DataSample):
-                raise TypeError(output)
-
-            scores.append(output.pred_score)
-            labels.append(output.pred_label)
-
-        if self.explain_mode:
-            if not isinstance(outputs, dict):
-                msg = f"Model output should be a dict, but got {type(outputs)}."
-                raise ValueError(msg)
-
-            if "feature_vector" not in outputs:
-                msg = "No feature vector in the model output."
-                raise ValueError(msg)
-
-            if "saliency_map" not in outputs:
-                msg = "No saliency maps in the model output."
-                raise ValueError(msg)
-
-            feature_vector = outputs["feature_vector"].detach()
-            saliency_map = outputs["saliency_map"].detach()
-
-            return MulticlassClsBatchPredEntity(
-                batch_size=len(predictions),
-                images=inputs.images,
-                imgs_info=inputs.imgs_info,
-                scores=scores,
-                labels=labels,
-                feature_vector=list(feature_vector),
-                saliency_map=list(saliency_map),
-            )
-
-        return MulticlassClsBatchPredEntity(
-            batch_size=len(predictions),
-            images=inputs.images,
-            imgs_info=inputs.imgs_info,
-            scores=scores,
-            labels=labels,
-        )
-
-    @property
-    def _exporter(self) -> OTXModelExporter:
-        """Creates OTXModelExporter object that can export the model."""
-        mean, std = get_mean_std_from_data_processing(self.config)
-        return OTXNativeModelExporter(
-            task_level_export_parameters=self._export_parameters,
-            input_size=self.image_size,
-            mean=mean,
-            std=std,
-            resize_mode="standard",
-            pad_value=0,
-            swap_rgb=False,
-            via_onnx=False,
-            onnx_export_configuration=None,
-            output_names=["logits", "feature_vector", "saliency_map"] if self.explain_mode else None,
-        )
-
-    def forward_for_tracing(self, image: Tensor) -> Tensor | dict[str, Tensor]:
-        """Model forward function used for the model tracing during model exportation."""
-        return self.model.forward(image, mode="tensor")
-
-
->>>>>>> 1de7b523
 ### NOTE, currently, although we've made the separate Multi-cls, Multi-label classes
 ### It'll be integrated after H-label classification integration with more advanced design.
 
@@ -289,152 +141,6 @@
         return MultilabelClsBatchDataEntity(batch_size, images, [], labels=labels)
 
 
-<<<<<<< HEAD
-=======
-class MMPretrainMultilabelClsModel(OTXMultilabelClsModel):
-    """Multi-label Classification model compatible for MMPretrain.
-
-    It can consume MMPretrain model configuration translated into OTX configuration
-    (please see otx.tools.translate_mmrecipe) and create the OTX classification model
-    compatible for OTX pipelines.
-    """
-
-    def __init__(
-        self,
-        label_info: LabelInfoTypes,
-        config: DictConfig,
-        optimizer: OptimizerCallable = DefaultOptimizerCallable,
-        scheduler: LRSchedulerCallable | LRSchedulerListCallable = DefaultSchedulerCallable,
-        metric: MetricCallable = lambda num_labels: Accuracy(task="multilabel", num_labels=num_labels),
-        torch_compile: bool = False,
-    ) -> None:
-        config = inplace_num_classes(cfg=config, num_classes=self._dispatch_label_info(label_info).num_classes)
-        self.config = config
-        self.load_from = config.pop("load_from", None)
-        super().__init__(
-            label_info=label_info,
-            optimizer=optimizer,
-            scheduler=scheduler,
-            metric=metric,
-            torch_compile=torch_compile,
-        )
-
-    def _create_model(self) -> nn.Module:
-        from .utils.mmpretrain import create_model
-
-        model, classification_layers = create_model(self.config, self.load_from)
-        self.classification_layers = classification_layers
-        return model
-
-    def _customize_inputs(self, entity: MultilabelClsBatchDataEntity) -> dict[str, Any]:
-        from mmpretrain.structures import DataSample
-
-        mmpretrain_inputs: dict[str, Any] = {}
-
-        mmpretrain_inputs["inputs"] = entity.images  # B x C x H x W PyTorch tensor
-        mmpretrain_inputs["data_samples"] = [
-            DataSample(
-                metainfo={
-                    "img_id": img_info.img_idx,
-                    "img_shape": img_info.img_shape,
-                    "ori_shape": img_info.ori_shape,
-                    "scale_factor": img_info.scale_factor,
-                    "ignored_labels": img_info.ignored_labels,
-                },
-                gt_score=labels,
-            )
-            for img_info, labels in zip(
-                entity.imgs_info,
-                entity.labels,
-            )
-        ]
-        preprocessor: ClsDataPreprocessor = self.model.data_preprocessor
-
-        mmpretrain_inputs = preprocessor(data=mmpretrain_inputs, training=self.training)
-
-        mmpretrain_inputs["mode"] = "loss" if self.training else "predict"
-        return mmpretrain_inputs
-
-    def _customize_outputs(
-        self,
-        outputs: Any,  # noqa: ANN401
-        inputs: MultilabelClsBatchDataEntity,
-    ) -> MultilabelClsBatchPredEntity | OTXBatchLossEntity:
-        from mmpretrain.structures import DataSample
-
-        if self.training:
-            if not isinstance(outputs, dict):
-                raise TypeError(outputs)
-
-            losses = OTXBatchLossEntity()
-            for k, v in outputs.items():
-                losses[k] = v
-            return losses
-
-        predictions = outputs["logits"] if isinstance(outputs, dict) else outputs
-        scores = []
-        labels = []
-
-        for output in predictions:
-            if not isinstance(output, DataSample):
-                raise TypeError(output)
-
-            scores.append(output.pred_score)
-            labels.append(output.pred_label)
-
-        if self.explain_mode:
-            if not isinstance(outputs, dict):
-                msg = f"Model output should be a dict, but got {type(outputs)}."
-                raise ValueError(msg)
-
-            if "feature_vector" not in outputs:
-                msg = "No feature vector in the model output."
-                raise ValueError(msg)
-
-            if "saliency_map" not in outputs:
-                msg = "No saliency maps in the model output."
-                raise ValueError(msg)
-
-            feature_vector = outputs["feature_vector"].detach()
-            saliency_map = outputs["saliency_map"].detach()
-
-            return MultilabelClsBatchPredEntity(
-                batch_size=len(predictions),
-                images=inputs.images,
-                imgs_info=inputs.imgs_info,
-                scores=scores,
-                labels=labels,
-                feature_vector=list(feature_vector),
-                saliency_map=list(saliency_map),
-            )
-
-        return MultilabelClsBatchPredEntity(
-            batch_size=len(predictions),
-            images=inputs.images,
-            imgs_info=inputs.imgs_info,
-            scores=scores,
-            labels=labels,
-        )
-
-    @property
-    def _exporter(self) -> OTXModelExporter:
-        """Creates OTXModelExporter object that can export the model."""
-        mean, std = get_mean_std_from_data_processing(self.config)
-        return OTXNativeModelExporter(
-            task_level_export_parameters=self._export_parameters,
-            input_size=self.image_size,
-            mean=mean,
-            std=std,
-            resize_mode="standard",
-            pad_value=0,
-            swap_rgb=False,
-            via_onnx=False,
-            onnx_export_configuration=None,
-            output_names=["logits", "feature_vector", "saliency_map"] if self.explain_mode else None,
-        )
-
-
->>>>>>> 1de7b523
 class OTXHlabelClsModel(OTXModel[HlabelClsBatchDataEntity, HlabelClsBatchPredEntity]):
     """H-label classification models used in OTX."""
 
@@ -498,163 +204,6 @@
         return HlabelClsBatchDataEntity(batch_size, images, [], labels=labels)
 
 
-<<<<<<< HEAD
-=======
-class MMPretrainHlabelClsModel(OTXHlabelClsModel):
-    """H-label Classification model compatible for MMPretrain.
-
-    It can consume MMPretrain model configuration translated into OTX configuration
-    (please see otx.tools.translate_mmrecipe) and create the OTX classification model
-    compatible for OTX pipelines.
-    """
-
-    def __init__(
-        self,
-        label_info: HLabelInfo,
-        config: DictConfig,
-        optimizer: OptimizerCallable = DefaultOptimizerCallable,
-        scheduler: LRSchedulerCallable | LRSchedulerListCallable = DefaultSchedulerCallable,
-        metric: MetricCallable = HLabelClsMetricCallble,
-        torch_compile: bool = False,
-    ) -> None:
-        config = inplace_num_classes(cfg=config, num_classes=self._dispatch_label_info(label_info).num_classes)
-
-        if (head_config := getattr(config, "head", None)) is None:
-            msg = 'Config should have "head" section'
-            raise ValueError(msg)
-
-        head_config.update(**label_info.as_head_config_dict())
-
-        self.config = config
-        self.load_from = config.pop("load_from", None)
-        super().__init__(
-            label_info=label_info,
-            optimizer=optimizer,
-            scheduler=scheduler,
-            metric=metric,
-            torch_compile=torch_compile,
-        )
-
-    def _create_model(self) -> nn.Module:
-        from .utils.mmpretrain import create_model
-
-        model, classification_layers = create_model(self.config, self.load_from)
-        self.classification_layers = classification_layers
-        return model
-
-    def _customize_inputs(self, entity: HlabelClsBatchDataEntity) -> dict[str, Any]:
-        from mmpretrain.structures import DataSample
-
-        mmpretrain_inputs: dict[str, Any] = {}
-
-        mmpretrain_inputs["inputs"] = entity.images  # B x C x H x W PyTorch tensor
-        mmpretrain_inputs["data_samples"] = [
-            DataSample(
-                metainfo={
-                    "img_id": img_info.img_idx,
-                    "img_shape": img_info.img_shape,
-                    "ori_shape": img_info.ori_shape,
-                    "scale_factor": img_info.scale_factor,
-                    "ignored_labels": img_info.ignored_labels,
-                },
-                gt_label=labels,
-            )
-            for img_info, labels in zip(
-                entity.imgs_info,
-                entity.labels,
-            )
-        ]
-        preprocessor: ClsDataPreprocessor = self.model.data_preprocessor
-
-        mmpretrain_inputs = preprocessor(data=mmpretrain_inputs, training=self.training)
-
-        mmpretrain_inputs["mode"] = "loss" if self.training else "predict"
-        return mmpretrain_inputs
-
-    def _customize_outputs(
-        self,
-        outputs: Any,  # noqa: ANN401
-        inputs: HlabelClsBatchDataEntity,
-    ) -> HlabelClsBatchPredEntity | OTXBatchLossEntity:
-        from mmpretrain.structures import DataSample
-
-        if self.training:
-            if not isinstance(outputs, dict):
-                raise TypeError(outputs)
-
-            losses = OTXBatchLossEntity()
-            for k, v in outputs.items():
-                losses[k] = v
-            return losses
-
-        predictions = outputs["logits"] if isinstance(outputs, dict) else outputs
-        scores = []
-        labels = []
-
-        for output in predictions:
-            if not isinstance(output, DataSample):
-                raise TypeError(output)
-
-            scores.append(output.pred_score)
-            labels.append(output.pred_label)
-
-        if self.explain_mode:
-            if not isinstance(outputs, dict):
-                msg = f"Model output should be a dict, but got {type(outputs)}."
-                raise ValueError(msg)
-
-            if "feature_vector" not in outputs:
-                msg = "No feature vector in the model output."
-                raise ValueError(msg)
-
-            if "saliency_map" not in outputs:
-                msg = "No saliency maps in the model output."
-                raise ValueError(msg)
-
-            feature_vector = outputs["feature_vector"].detach()
-            saliency_map = outputs["saliency_map"].detach()
-
-            return HlabelClsBatchPredEntity(
-                batch_size=len(outputs),
-                images=inputs.images,
-                imgs_info=inputs.imgs_info,
-                scores=scores,
-                labels=labels,
-                feature_vector=list(feature_vector),
-                saliency_map=list(saliency_map),
-            )
-
-        return HlabelClsBatchPredEntity(
-            batch_size=len(outputs),
-            images=inputs.images,
-            imgs_info=inputs.imgs_info,
-            scores=scores,
-            labels=labels,
-        )
-
-    @property
-    def _exporter(self) -> OTXModelExporter:
-        """Creates OTXModelExporter object that can export the model."""
-        mean, std = get_mean_std_from_data_processing(self.config)
-        return OTXNativeModelExporter(
-            task_level_export_parameters=self._export_parameters,
-            input_size=self.image_size,
-            mean=mean,
-            std=std,
-            resize_mode="standard",
-            pad_value=0,
-            swap_rgb=False,
-            via_onnx=False,
-            onnx_export_configuration=None,
-            output_names=["logits", "feature_vector", "saliency_map"] if self.explain_mode else None,
-        )
-
-    def forward_for_tracing(self, image: Tensor) -> Tensor | dict[str, Tensor]:
-        """Model forward function used for the model tracing during model exportation."""
-        return self.model.forward(image, mode="tensor")
-
-
->>>>>>> 1de7b523
 class OVMulticlassClassificationModel(
     OVModel[MulticlassClsBatchDataEntity, MulticlassClsBatchPredEntity],
 ):
