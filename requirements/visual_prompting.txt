# # # # # # # # # # # # # # # # # # # # # # # # # # # # # # # # # # # # # # # #
# Visual Prompting Requirements.
<<<<<<< HEAD
scikit-image
pytorch-lightning>=1.7.0,<1.10.0
timm==0.6.12
=======
scikit-image # specifying different version w.r.t python_version is not effect
pytorch-lightning>=1.7.0,<1.10.0
>>>>>>> 51ef6db2
<|MERGE_RESOLUTION|>--- conflicted
+++ resolved
@@ -1,10 +1,5 @@
 # # # # # # # # # # # # # # # # # # # # # # # # # # # # # # # # # # # # # # # #
 # Visual Prompting Requirements.
-<<<<<<< HEAD
-scikit-image
-pytorch-lightning>=1.7.0,<1.10.0
-timm==0.6.12
-=======
 scikit-image # specifying different version w.r.t python_version is not effect
 pytorch-lightning>=1.7.0,<1.10.0
->>>>>>> 51ef6db2
+timm==0.6.12