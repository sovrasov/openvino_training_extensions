--- conflicted
+++ resolved
@@ -216,12 +216,6 @@
         assert self.model_cfg.model.head.in_channels == 960
 
         multilabel_model_cfg = self.multilabel_model_cfg
-<<<<<<< HEAD
-        self.configurer.configure_model(multilabel_model_cfg, ir_options)
-
-        h_label_model_cfg = self.hierarchical_model_cfg
-        self.configurer.configure_model(h_label_model_cfg, ir_options)
-=======
         multilabel_model_cfg.merge_from_dict(data_pipeline_cfg)
         multilabel_model_cfg.merge_from_dict(self.data_cfg)
         self.configurer.configure_model(multilabel_model_cfg, [], [], ir_options)
@@ -230,7 +224,6 @@
         h_label_model_cfg.merge_from_dict(data_pipeline_cfg)
         h_label_model_cfg.merge_from_dict(self.data_cfg)
         self.configurer.configure_model(h_label_model_cfg, [], [], ir_options)
->>>>>>> 6d3dd348
 
     @e2e_pytest_unit
     def test_configure_model_not_classification_task(self):
