--- conflicted
+++ resolved
@@ -1,10 +1,7 @@
 # Copyright (C) 2022 Intel Corporation
 # SPDX-License-Identifier: Apache-2.0
 #
-<<<<<<< HEAD
-=======
-
->>>>>>> e08f547c
+
 from attr import attrs
 from sys import maxsize
 
@@ -37,10 +34,7 @@
 
 @attrs
 class BaseConfig(ConfigurableParameters):
-<<<<<<< HEAD
-=======
-
->>>>>>> e08f547c
+
     @attrs
     class BaseLearningParameters(ParameterGroup):
         batch_size = configurable_integer(
