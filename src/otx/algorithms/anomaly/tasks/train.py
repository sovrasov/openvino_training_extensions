--- conflicted
+++ resolved
@@ -92,7 +92,6 @@
             IterationTimer(on_step=False),
         ]
 
-<<<<<<< HEAD
         plugins = []
         if config.trainer.plugins is not None:
             plugins.extend(config.trainer.plugins)
@@ -104,10 +103,7 @@
             if config.trainer.precision == 16:
                 plugins.append(MixedPrecisionXPUPlugin())
 
-        self.trainer = Trainer(**config.trainer, logger=False, callbacks=callbacks, plugins=plugins)
-=======
-        self.trainer = Trainer(**config.trainer, logger=CSVLogger(self.project_path, name=""), callbacks=callbacks)
->>>>>>> 556f2af5
+        self.trainer = Trainer(**config.trainer, logger=CSVLogger(self.project_path, name=""), callbacks=callbacks, plugins=plugins)
         self.trainer.fit(model=self.model, datamodule=datamodule)
 
         self.save_model(output_model)
