"""
 Copyright (c) 2020 Intel Corporation

 Licensed under the Apache License, Version 2.0 (the "License");
 you may not use this file except in compliance with the License.
 You may obtain a copy of the License at

      http://www.apache.org/licenses/LICENSE-2.0

 Unless required by applicable law or agreed to in writing, software
 distributed under the License is distributed on an "AS IS" BASIS,
 WITHOUT WARRANTIES OR CONDITIONS OF ANY KIND, either express or implied.
 See the License for the specific language governing permissions and
 limitations under the License.
"""

import json
import logging
from copy import copy

from mmcv import Config

from ote.utils import load_config
from .merger import merge_dicts_and_lists_b_into_a

# TODO(LeonidBeynenson): implement unit tests on NNCFConfigGenerator

OPTIMISATION_PART_NAME = 'optimisations'
POSSIBLE_NNCF_PARTS = {'nncf_quantization', 'nncf_sparsity', 'nncf_pruning', 'nncf_binarization'}
COMPRESSION_CONFIG_KEY = 'config'

def _get_optimisation_configs_from_template(model_template):
    optimisation_template = model_template.get(OPTIMISATION_PART_NAME)
    cur_keys = set(optimisation_template.keys()) & POSSIBLE_NNCF_PARTS
    opt_sections = [optimisation_template[k] for k in cur_keys]
    optimisation_configs = [v.get(COMPRESSION_CONFIG_KEY) for v in opt_sections]
    optimisation_configs = [v for v in optimisation_configs if v is not None]
    optimisation_configs = list(set(optimisation_configs))
    return optimisation_configs

def get_optimisation_config_from_template(model_template):
    configs = _get_optimisation_configs_from_template(model_template)
    assert len(configs) == 1
    return configs[0]

def is_optimisation_enabled_in_template(template):
    """
    The function returns if a model template contains
    'optimisation' section; also the function
    validates if the section is correct
    The function receives as the parameter either
    template path or template dict read from file
    """
    if isinstance(template, str):
        template = load_config(template)
    optimisation_template = template.get(OPTIMISATION_PART_NAME)
    if not optimisation_template:
        return False
    assert isinstance(optimisation_template, dict), (
            f'Error: optimisation part of template is not a dict: template["optimisation"]={optimisation_template}')
    unknown_keys = set(optimisation_template.keys()) - POSSIBLE_NNCF_PARTS
    if unknown_keys:
        raise RuntimeError(f'Optimisation parameters contain unknown keys: {list(unknown_keys)}')
    optimisation_configs = _get_optimisation_configs_from_template(template)
    if not optimisation_configs:
        raise RuntimeError(f'Optimisation parameters do not contain the field "{COMPRESSION_CONFIG_KEY}"')
    if len(optimisation_configs) > 1:
        raise RuntimeError(f'Wrong config: the optimisation config contains different config files: {optimisation_configs}')
    return True

class NNCFConfigGenerator:

    def __call__(self, template_path, kwargs_nncf):
        if not is_optimisation_enabled_in_template(template_path):
            logging.warning('WARNING: optimisation class is called for a template that does not enable optimisation.'
                            ' This must not be happened in OTE.')
            return {}
        template = load_config(template_path)
        optimisation_template = template[OPTIMISATION_PART_NAME]

        optimisation_template = copy(optimisation_template)
        optimisation_config_path = get_optimisation_config_from_template(template)

        optimisation_parts_to_choose = []
        for k in POSSIBLE_NNCF_PARTS:
            should_pick = bool(kwargs_nncf.get(k))
            if should_pick:
                optimisation_parts_to_choose.append(k)

        if not optimisation_parts_to_choose:
            return {}

<<<<<<< HEAD
        try:
            nncf_config_part = self._merge_nncf_optimisation_parts(optimisation_config_path, optimisation_parts_to_choose)
        except Exception as e:
            logging.error(f'Caught exception:\n{e}')
            return {}
=======
        nncf_config_part = self._merge_nncf_compression_parts(compression_config_path, compression_parts_to_choose)
>>>>>>> 5f12d0fe
        return nncf_config_part

    @staticmethod
    def _load_optimisation_config(optimisation_config_path, nostrict=False):
        assert optimisation_config_path.endswith('.json'), (
                f'Only json files are allowed as optimisation configs,'
                f' optimisation_config_path={optimisation_config_path}')
        with open(optimisation_config_path) as f_src:
            optimisation_parts  = json.load(f_src)
        return optimisation_parts

    @staticmethod
    def _merge_nncf_optimisation_parts(optimisation_config_path, optimisation_parts_to_choose):
        optimisation_parts = NNCFConfigGenerator._load_optimisation_config(optimisation_config_path)

        if 'order_of_parts' in optimisation_parts:
            # The result of applying the changes from optimisation parts
            # may depend on the order of applying the changes
            # (e.g. if for nncf_quantization it is sufficient to have `total_epochs=2`,
            #  but for sparsity it is required `total_epochs=50`)
            # So, user can define `order_of_parts` in the optimisation_config
            # to specify the order of applying the parts.
            order_of_parts = optimisation_parts['order_of_parts']
            assert isinstance(order_of_parts, list), 'The field "order_of_parts" in optimisation config should be a list'

            for part in optimisation_parts_to_choose:
                assert part in order_of_parts, (
                        f'The part {part} is selected, but it is absent in order_of_parts={order_of_parts},'
                        f' see the optimisation config file {optimisation_config_path}')

            optimisation_parts_to_choose = [part for part in order_of_parts if part in optimisation_parts_to_choose]

        assert 'base' in optimisation_parts, f'Error: the optimisation config does not contain the "base" part'
        nncf_config_part = optimisation_parts['base']

        for part in optimisation_parts_to_choose:
            assert part in optimisation_parts, (
                    f'Error: the optimisation config does not contain the part "{part}", '
                    f'whereas it was selected; see the optimisation config file "{optimisation_config_path}"')
            optimisation_part_dict = optimisation_parts[part]
            try:
                nncf_config_part = merge_dicts_and_lists_b_into_a(nncf_config_part, optimisation_part_dict)
            except AssertionError as cur_error:
                err_descr = (f'Error during merging the parts of nncf configs from file "{optimisation_config_path}":\n'
                    f'the current part={part}, '
                    f'the order of merging parts into base is {optimisation_parts_to_choose}.\n'
                    f'The error is:\n{cur_error}')
                raise RuntimeError(err_descr) from None

        return nncf_config_part<|MERGE_RESOLUTION|>--- conflicted
+++ resolved
@@ -90,15 +90,7 @@
         if not optimisation_parts_to_choose:
             return {}
 
-<<<<<<< HEAD
-        try:
-            nncf_config_part = self._merge_nncf_optimisation_parts(optimisation_config_path, optimisation_parts_to_choose)
-        except Exception as e:
-            logging.error(f'Caught exception:\n{e}')
-            return {}
-=======
-        nncf_config_part = self._merge_nncf_compression_parts(compression_config_path, compression_parts_to_choose)
->>>>>>> 5f12d0fe
+        nncf_config_part = self._merge_nncf_optimisation_parts(optimisation_config_path, optimisation_parts_to_choose)
         return nncf_config_part
 
     @staticmethod
