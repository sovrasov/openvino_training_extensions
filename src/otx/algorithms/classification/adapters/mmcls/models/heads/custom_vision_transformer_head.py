"""Module to define CustomVisionTransformerClsHead for classification task."""
# Copyright (C) 2023 Intel Corporation
# SPDX-License-Identifier: Apache-2.0
#

from mmcls.models.builder import HEADS
from mmcls.models.heads import VisionTransformerClsHead

from otx.algorithms.common.utils import cast_bf16_to_fp32


@HEADS.register_module()
class CustomVisionTransformerClsHead(VisionTransformerClsHead):
    """Custom Vision Transformer classifier head which supports IBLoss loss calculation."""

    def __init__(self, *args, **kwargs):
        super().__init__(*args, **kwargs)
        self.loss_type = kwargs.get("loss", dict(type="CrossEntropyLoss"))["type"]

    def loss(self, cls_score, gt_label, feature=None):
        """Calculate loss for given cls_score/gt_label."""
        num_samples = len(cls_score)
        losses = dict()
        # compute loss
        if self.loss_type == "IBLoss":
            loss = self.compute_loss(cls_score, gt_label, feature=feature)
        else:
            loss = self.compute_loss(cls_score, gt_label, avg_factor=num_samples)
        if self.cal_acc:
            # compute accuracy
            acc = self.compute_accuracy(cls_score, gt_label)
            assert len(acc) == len(self.topk)
            losses["accuracy"] = {f"top-{k}": a for k, a in zip(self.topk, acc)}
        losses["loss"] = loss
        return losses

<<<<<<< HEAD
    def post_process(self, pred):
        """Post processing."""
        pred = cast_bf16_to_fp32(pred)
        return super().post_process(pred)

    def forward(self, x):
        """Forward fuction of CustomVisionTransformerClsHead class."""
        return self.simple_test(x)
=======
    def forward_train(self, x, gt_label, **kwargs):
        """Forward_train fuction of CustomVisionTransformerClsHead class."""
        x = self.pre_logits(x)
        cls_score = self.layers.head(x)
        losses = self.loss(cls_score, gt_label, feature=x)
        return losses
>>>>>>> 090ae97c
<|MERGE_RESOLUTION|>--- conflicted
+++ resolved
@@ -34,7 +34,6 @@
         losses["loss"] = loss
         return losses
 
-<<<<<<< HEAD
     def post_process(self, pred):
         """Post processing."""
         pred = cast_bf16_to_fp32(pred)
@@ -43,11 +42,10 @@
     def forward(self, x):
         """Forward fuction of CustomVisionTransformerClsHead class."""
         return self.simple_test(x)
-=======
+
     def forward_train(self, x, gt_label, **kwargs):
         """Forward_train fuction of CustomVisionTransformerClsHead class."""
         x = self.pre_logits(x)
         cls_score = self.layers.head(x)
         losses = self.loss(cls_score, gt_label, feature=x)
-        return losses
->>>>>>> 090ae97c
+        return losses