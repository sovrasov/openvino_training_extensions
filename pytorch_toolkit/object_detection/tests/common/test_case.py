--- conflicted
+++ resolved
@@ -60,14 +60,9 @@
 
         def test_evaluation(self):
             run_through_shell(
-<<<<<<< HEAD
-                f'cd {os.path.dirname(self.template_file)};'
-                f'python3 {self.dependencies["eval"]}'
-=======
                 f'cd {self.template_folder};'
                 f'. {self.venv_activate_path};'
                 f'python eval.py'
->>>>>>> 8d8d34ea
                 f' --test-ann-files {self.ann_file}'
                 f' --test-data-roots {self.img_root}'
                 f' --save-metrics-to metrics.yaml'
@@ -86,14 +81,9 @@
         def test_finetuning(self):
             log_file = os.path.join(self.template_folder, 'test_finetuning.log')
             run_through_shell(
-<<<<<<< HEAD
-                f'cd {os.path.dirname(self.template_file)};'
-                f'python3 {self.dependencies["train"]}'
-=======
                 f'cd {self.template_folder};'
                 f'. {self.venv_activate_path};'
                 f'python train.py'
->>>>>>> 8d8d34ea
                 f' --train-ann-files {self.ann_file}'
                 f' --train-data-roots {self.img_root}'
                 f' --val-ann-files {self.ann_file}'
@@ -129,18 +119,11 @@
 
             run_through_shell(
                 f'cd {os.path.dirname(cls.template_file)};'
-<<<<<<< HEAD
-                f'/opt/intel/openvino/bin/setupvars.sh;'
-                f'python3 {cls.dependencies["export"]}'
-                f' --load-weights {os.path.join(cls.work_dir, os.path.basename(cls.dependencies["snapshot"]))}'
-                f' --save-model-to {os.path.join(cls.work_dir, "export")}'
-=======
                 f'. {cls.venv_activate_path};'
                 f'pip install -r requirements.txt;'
                 f'python export.py'
                 f' --load-weights snapshot.pth'
                 f' --save-model-to export'
->>>>>>> 8d8d34ea
             )
 
         def export_test(self, alt_ssd_export, thr):
@@ -151,13 +134,8 @@
 
             run_through_shell(
                 f'cd {os.path.dirname(self.template_file)};'
-<<<<<<< HEAD
-                f'/opt/intel/openvino/bin/setupvars.sh;'
-                f'python3 {self.dependencies["eval"]}'
-=======
                 f'. {self.venv_activate_path};'
                 f'python eval.py'
->>>>>>> 8d8d34ea
                 f' --test-ann-files {ann_file}'
                 f' --test-data-roots {img_root}'
                 f' --load-weights {os.path.join(export_dir, "model.bin")}'
